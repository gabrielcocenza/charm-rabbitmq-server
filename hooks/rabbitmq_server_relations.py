#!/usr/bin/python
import base64
import os
import shutil
import sys
import subprocess
import glob


import rabbit_utils as rabbit
import lib.utils as utils
import lib.cluster_utils as cluster
import lib.ceph_utils as ceph
import lib.openstack_common as openstack

import _pythonpath
_ = _pythonpath

from charmhelpers.fetch import (
    add_source,
    apt_update)
from charmhelpers.core import hookenv
from charmhelpers.core.host import rsync, mkdir, pwgen
from charmhelpers.contrib.charmsupport.nrpe import NRPE
from charmhelpers.contrib.ssl.service import ServiceCA


SERVICE_NAME = os.getenv('JUJU_UNIT_NAME').split('/')[0]
POOL_NAME = SERVICE_NAME
RABBIT_DIR = '/var/lib/rabbitmq'
NAGIOS_PLUGINS = '/usr/local/lib/nagios/plugins'


def install():
    pre_install_hooks()
    add_source(utils.config_get('source'), utils.config_get('key'))
    apt_update(fatal=True)
    utils.install(*rabbit.PACKAGES)
    utils.expose(5672)
    utils.chown(RABBIT_DIR, rabbit.RABBIT_USER, rabbit.RABBIT_USER)
    utils.chmod(RABBIT_DIR, 0775)


def configure_amqp(username, vhost):
    # get and update service password
    password = rabbit.get_clustered_attribute('%s.passwd' % username)
    if not password:
        # update password in cluster
        password = pwgen(length=64)
        rabbit.set_clustered_attribute('%s.passwd' % username, password)

    # update vhost
    rabbit.create_vhost(vhost)
    rabbit.create_user(username, password)
    rabbit.grant_permissions(username, vhost)

    return password

def amqp_changed(relation_id=None, remote_unit=None):
    if not cluster.eligible_leader('res_rabbitmq_vip'):
        utils.juju_log('INFO',
                       'amqp_changed(): Deferring amqp_changed'
                       ' to eligible_leader.')
        return

    relation_settings = {}
    settings = hookenv.relation_get(rid=relation_id, unit=remote_unit)

<<<<<<< HEAD
    singleset = set([
        'username',
        'vhost'])
=======
    singleset = set(['username', 'vhost'])
>>>>>>> f633d731

    if singleset.issubset(settings):
        if None in [settings['username'], settings['vhost']]:
            utils.juju_log('INFO', 'amqp_changed(): Relation not ready.')
            return

<<<<<<< HEAD
        relation_settings['password'] = \
            configure_amqp(username=settings['username'],
                           vhost=settings['vhost'])
=======
        relation_settings['password'] = configure_amqp(
            username=settings['username'],
            vhost=settings['vhost'])
>>>>>>> f633d731
    else:
        queues = {}
        for k, v in settings.iteritems():
            amqp = k.split('_')[0]
            x = '_'.join(k.split('_')[1:])
            if amqp not in queues:
                queues[amqp] = {}
            queues[amqp][x] = v
        for amqp in queues:
            if singleset.issubset(queues[amqp]):
<<<<<<< HEAD
                relation_settings['_'.join([amqp, 'password'])] = \
                    configure_amqp(queues[amqp]['username'],
                                   queues[amqp]['vhost'])
=======
                relation_settings[
                    '_'.join([amqp, 'password'])] = configure_amqp(
                        queues[amqp]['username'],
                        queues[amqp]['vhost'])

    relation_settings['hostname'] = utils.unit_get('private-address')
    configure_client_ssl(relation_settings)
>>>>>>> f633d731

    if cluster.is_clustered():
        relation_settings['clustered'] = 'true'
        if utils.is_relation_made('ha'):
            # active/passive settings
            relation_settings['vip'] = utils.config_get('vip')
            relation_settings['ha-vip-only'] = utils.config_get('ha-vip-only')

    if relation_id:
        relation_settings['rid'] = relation_id

    # set if need HA queues or not
    relation_settings['ha_queues'] = (rabbit.compare_version('3.0.1') >= 0)
    utils.relation_set(**relation_settings)


def cluster_joined():
    if utils.is_relation_made('ha') and \
            utils.config_get('ha-vip-only') is False:
        utils.juju_log('INFO',
                       'hacluster relation is present, skipping native '
                       'rabbitmq cluster config.')
        return

    if utils.is_newer():
        utils.juju_log('INFO', 'cluster_joined: Relation greater.')
        return

    rabbit.COOKIE_PATH = '/var/lib/rabbitmq/.erlang.cookie'
    if not os.path.isfile(rabbit.COOKIE_PATH):
        utils.juju_log('ERROR', 'erlang cookie missing from %s' %
                       rabbit.COOKIE_PATH)
        return
    cookie = open(rabbit.COOKIE_PATH, 'r').read().strip()
    rabbit.set_clustered_attribute('cookie', cookie)


def cluster_changed():
    # sync passwords
    rdata = hookenv.relation_get()
    echo_data = {}
    for attribute, value in rdata.iteritems():
        if '.passwd' in attribute or attribute == 'cookie':
            echo_data[attribute] = value
    if len(echo_data) > 0:
        hookenv.relation_set(relation_settings=echo_data)

    if 'cookie' not in echo_data:
        utils.juju_log('INFO',
                       'cluster_joined: cookie not yet set.')
        return

    # sync cookie
    cookie = echo_data['cookie']
    if open(rabbit.COOKIE_PATH, 'r').read().strip() == cookie:
        utils.juju_log('INFO', 'Cookie already synchronized with peer.')
    else:
        utils.juju_log('INFO', 'Synchronizing erlang cookie from peer.')
        rabbit.service('stop')
        with open(rabbit.COOKIE_PATH, 'wb') as out:
            out.write(cookie)
        rabbit.service('start')

    if utils.is_relation_made('ha') and \
            utils.config_get('ha-vip-only') is False:
        utils.juju_log('INFO',
                       'hacluster relation is present, skipping native '
                       'rabbitmq cluster config.')
        return

    # cluster with node
    if utils.is_newer():
        if rabbit.cluster_with():
            # resync nrpe user after clustering
            update_nrpe_checks()


def cluster_departed():
    if utils.is_relation_made('ha') and \
            utils.config_get('ha-vip-only') is False:
        utils.juju_log('INFO',
                       'hacluster relation is present, skipping native '
                       'rabbitmq cluster config.')
        return
    if not utils.is_newer():
        utils.juju_log('INFO', 'cluster_joined: Relation lesser.')
        return
    rabbit.break_cluster()


def ha_joined():
    corosync_bindiface = utils.config_get('ha-bindiface')
    corosync_mcastport = utils.config_get('ha-mcastport')
    vip = utils.config_get('vip')
    vip_iface = utils.config_get('vip_iface')
    vip_cidr = utils.config_get('vip_cidr')
    rbd_name = utils.config_get('rbd-name')
    vip_only = utils.config_get('ha-vip-only')

    if None in [corosync_bindiface, corosync_mcastport, vip, vip_iface,
                vip_cidr, rbd_name] and vip_only is False:
        utils.juju_log('ERROR', 'Insufficient configuration data to '
                       'configure hacluster.')
        sys.exit(1)
    elif None in [corosync_bindiface, corosync_mcastport, vip, vip_iface,
                  vip_cidr] and vip_only is True:
        utils.juju_log('ERROR', 'Insufficient configuration data to '
                       'configure VIP-only hacluster.')
        sys.exit(1)

    if not utils.is_relation_made('ceph', 'auth') and vip_only is False:
        utils.juju_log('INFO',
                       'ha_joined: No ceph relation yet, deferring.')
        return

    name = '%s@localhost' % SERVICE_NAME
    if rabbit.get_node_name() != name and vip_only is False:
        utils.juju_log('INFO', 'Stopping rabbitmq-server.')
        utils.stop('rabbitmq-server')
        rabbit.set_node_name('%s@localhost' % SERVICE_NAME)
    else:
        utils.juju_log('INFO', 'Node name already set to %s.' % name)

    relation_settings = {}
    relation_settings['corosync_bindiface'] = corosync_bindiface
    relation_settings['corosync_mcastport'] = corosync_mcastport

    if vip_only is True:
        relation_settings['resources'] = {
            'res_rabbitmq_vip': 'ocf:heartbeat:IPaddr2',
        }
        relation_settings['resource_params'] = {
            'res_rabbitmq_vip': 'params ip="%s" cidr_netmask="%s" nic="%s"' %
                                (vip, vip_cidr, vip_iface),
        }
    else:
        relation_settings['resources'] = {
            'res_rabbitmq_rbd': 'ocf:ceph:rbd',
            'res_rabbitmq_fs': 'ocf:heartbeat:Filesystem',
            'res_rabbitmq_vip': 'ocf:heartbeat:IPaddr2',
            'res_rabbitmq-server': 'lsb:rabbitmq-server',
        }

        relation_settings['resource_params'] = {
            'res_rabbitmq_rbd': 'params name="%s" pool="%s" user="%s" '
                                'secret="%s"' %
                                (rbd_name, POOL_NAME,
                                 SERVICE_NAME, ceph.keyfile_path(SERVICE_NAME)),
            'res_rabbitmq_fs': 'params device="/dev/rbd/%s/%s" directory="%s" '
                               'fstype="ext4" op start start-delay="10s"' %
                               (POOL_NAME, rbd_name, RABBIT_DIR),
            'res_rabbitmq_vip': 'params ip="%s" cidr_netmask="%s" nic="%s"' %
                                (vip, vip_cidr, vip_iface),
            'res_rabbitmq-server': 'op start start-delay="5s" '
                                   'op monitor interval="5s"',
        }

        relation_settings['groups'] = {
            'grp_rabbitmq': 'res_rabbitmq_rbd res_rabbitmq_fs res_rabbitmq_vip '
                            'res_rabbitmq-server',
        }

    for rel_id in utils.relation_ids('ha'):
        utils.relation_set(rid=rel_id, **relation_settings)

    env_vars = {
        'OPENSTACK_PORT_EPMD': 4369,
        'OPENSTACK_PORT_MCASTPORT': utils.config_get('ha-mcastport'),
    }
    openstack.save_script_rc(**env_vars)


def ha_changed():
    if not cluster.is_clustered():
        return
    vip = utils.config_get('vip')
    utils.juju_log('INFO', 'ha_changed(): We are now HA clustered. '
                   'Advertising our VIP (%s) to all AMQP clients.' %
                   vip)
    # need to re-authenticate all clients since node-name changed.
    for rid in utils.relation_ids('amqp'):
        for unit in utils.relation_list(rid):
            amqp_changed(relation_id=rid, remote_unit=unit)


def ceph_joined():
    utils.juju_log('INFO', 'Start Ceph Relation Joined')
    utils.configure_source()
    ceph.install()
    utils.juju_log('INFO', 'Finish Ceph Relation Joined')


def ceph_changed():
    utils.juju_log('INFO', 'Start Ceph Relation Changed')
    auth = utils.relation_get('auth')
    key = utils.relation_get('key')
    use_syslog = str(utils.config_get('use-syslog')).lower()
    if None in [auth, key]:
        utils.juju_log('INFO', 'Missing key or auth in relation')
        sys.exit(0)

    ceph.configure(service=SERVICE_NAME, key=key, auth=auth,
                   use_syslog=use_syslog)

    if cluster.eligible_leader('res_rabbitmq_vip'):
        rbd_img = utils.config_get('rbd-name')
        rbd_size = utils.config_get('rbd-size')
        sizemb = int(rbd_size.split('G')[0]) * 1024
        blk_device = '/dev/rbd/%s/%s' % (POOL_NAME, rbd_img)
        rbd_pool_rep_count = utils.config_get('ceph-osd-replication-count')
        ceph.ensure_ceph_storage(service=SERVICE_NAME, pool=POOL_NAME,
                                 rbd_img=rbd_img, sizemb=sizemb,
                                 fstype='ext4', mount_point=RABBIT_DIR,
                                 blk_device=blk_device,
                                 system_services=['rabbitmq-server'],
                                 rbd_pool_replicas=rbd_pool_rep_count)
    else:
        utils.juju_log('INFO',
                       'This is not the peer leader. Not configuring RBD.')
        utils.juju_log('INFO', 'Stopping rabbitmq-server.')
        utils.stop('rabbitmq-server')

    # If 'ha' relation has been made before the 'ceph' relation
    # it is important to make sure the ha-relation data is being
    # sent.
    if utils.is_relation_made('ha'):
        utils.juju_log('INFO', '*ha* relation exists. Triggering ha_joined()')
        ha_joined()
    else:
        utils.juju_log('INFO', '*ha* relation does not exist.')
    utils.juju_log('INFO', 'Finish Ceph Relation Changed')


def update_nrpe_checks():
    if os.path.isdir(NAGIOS_PLUGINS):
        rsync(os.path.join(os.getenv('CHARM_DIR'), 'scripts',
                           'check_rabbitmq.py'),
              os.path.join(NAGIOS_PLUGINS, 'check_rabbitmq.py'))

    # create unique user and vhost for each unit
    current_unit = hookenv.local_unit().replace('/', '-')
    user = 'nagios-%s' % current_unit
    vhost = 'nagios-%s' % current_unit
    password = rabbit.get_clustered_attribute('%s.passwd' % user)
    if not password:
        utils.juju_log('INFO', 'Setting password for nagios unit: %s' % user)
        password = pwgen(length=64)
        rabbit.set_clustered_attribute('%s.passwd' % user, password)

    rabbit.create_vhost(vhost)
    rabbit.create_user(user, password)
    rabbit.grant_permissions(user, vhost)

    nrpe_compat = NRPE()
    nrpe_compat.add_check(
        shortname=rabbit.RABBIT_USER,
        description='Check RabbitMQ',
        check_cmd='{}/check_rabbitmq.py --user {} --password {} --vhost {}'
                  ''.format(NAGIOS_PLUGINS, user, password, vhost)
    )
    nrpe_compat.write()


def upgrade_charm():
    pre_install_hooks()
    add_source(utils.config_get('source'), utils.config_get('key'))
    apt_update(fatal=True)

    # Ensure older passwd files in /var/lib/juju are moved to
    # /var/lib/rabbitmq which will end up replicated if clustered.
    for f in [f for f in os.listdir('/var/lib/juju')
              if os.path.isfile(os.path.join('/var/lib/juju', f))]:
        if f.endswith('.passwd'):
            s = os.path.join('/var/lib/juju', f)
            d = os.path.join('/var/lib/rabbitmq', f)

            # propagate to cluster if needed
            username = os.path.basename(s)
            password = rabbit.get_clustered_attribute(username)
            if password is None:
                with open(s, 'r') as h:
                    stored_password = h.read()
                if stored_password:
                    rabbit.set_clustered_attribute(username, stored_password)

            utils.juju_log('INFO',
                           'upgrade_charm: Migrating stored passwd'
                           ' from %s to %s.' % (s, d))
            shutil.move(s, d)

    # explicitly update buggy file name naigos.passwd
    old = os.path.join('var/lib/rabbitmq', 'naigos.passwd')
    if os.path.isfile(old):
        new = os.path.join('var/lib/rabbitmq', 'nagios.passwd')
        shutil.move(old, new)


MAN_PLUGIN = 'rabbitmq_management'


def configure_client_ssl(relation_data):
    """Configure client with ssl
    """
    ssl_mode, external_ca = _get_ssl_mode()
    if ssl_mode == 'off':
        return
    relation_data['ssl_port'] = utils.config_get('ssl_port')
    if external_ca:
        if utils.config_get('ssl_ca'):
            relation_data['ssl_ca'] = base64.b64encode(
                utils.config_get('ssl_ca'))
        return
    ca = ServiceCA.get_ca()
    relation_data['ssl_ca'] = base64.b64encode(ca.get_ca_bundle())


def _get_ssl_mode():
    config = utils.config_get()
    ssl_mode = config.get('ssl')
    external_ca = False
    # Legacy config boolean option
    ssl_on = config.get('ssl_enabled')
    if ssl_mode == 'off' and ssl_on is False:
        ssl_mode = 'off'
    elif ssl_mode == 'off' and ssl_on:
        ssl_mode = 'on'
    ssl_key = utils.config_get('ssl_key')
    ssl_cert = utils.config_get('ssl_cert')
    if all((ssl_key, ssl_cert)):
        external_ca = True
    return ssl_mode, external_ca


def _convert_from_base64(v):
    # Rabbit originally supported pem encoded key/cert in config, play
    # nice on upgrades as we now expect base64 encoded key/cert/ca.
    if not v:
        return v
    if v.startswith('-----BEGIN'):
        return v
    try:
        return base64.b64decode(v)
    except TypeError:
        return v


def reconfigure_client_ssl(ssl_enabled=False):
    ssl_config_keys = set(('ssl_key', 'ssl_cert', 'ssl_ca'))
    for rid in hookenv.relation_ids('amqp'):
        rdata = hookenv.relation_get(
            rid=rid, unit=os.environ['JUJU_UNIT_NAME'])
        if not ssl_enabled and ssl_config_keys.intersection(rdata):
            # No clean way to remove entirely, but blank them.
            utils.relation_set(
                rid=rid, ssl_key='', ssl_cert='', ssl_ca='')
        elif ssl_enabled and not ssl_config_keys.intersection(rdata):
            configure_client_ssl(rdata)
            utils.relation_set(rid=rid, **rdata)


def configure_rabbit_ssl():
    """
    The legacy config support adds some additional complications.

    ssl_enabled = True, ssl = off -> ssl enabled
    ssl_enabled = False, ssl = on -> ssl enabled
    """
    ssl_mode, external_ca = _get_ssl_mode()

    if ssl_mode == 'off':
        if os.path.exists(rabbit.RABBITMQ_CONF):
            os.remove(rabbit.RABBITMQ_CONF)
        utils.close_port(utils.config_get('ssl_port'))
        reconfigure_client_ssl()
        return
    ssl_key = _convert_from_base64(utils.config_get('ssl_key'))
    ssl_cert = _convert_from_base64(utils.config_get('ssl_cert'))
    ssl_ca = _convert_from_base64(utils.config_get('ssl_ca'))
    ssl_port = utils.config_get('ssl_port')

    # If external managed certs then we need all the fields.
    if (ssl_mode in ('on', 'only') and any((ssl_key, ssl_cert)) and
            not all((ssl_key, ssl_cert))):
        utils.juju_log(
            'ERROR',
            'If ssl_key or ssl_cert are specified both are required.')
        sys.exit(1)

    if not external_ca:
        ssl_cert, ssl_key, ssl_ca = ServiceCA.get_service_cert()

    rabbit.enable_ssl(
        ssl_key, ssl_cert, ssl_port, ssl_ca,
        ssl_only=(ssl_mode == "only"), ssl_client=False)
    reconfigure_client_ssl(True)
    utils.open_port(ssl_port)


def config_changed():
    if utils.config_get('management_plugin') is True:
        rabbit.enable_plugin(MAN_PLUGIN)
        utils.open_port(55672)
    else:
        rabbit.disable_plugin(MAN_PLUGIN)
        utils.close_port(55672)

    configure_rabbit_ssl()

    if cluster.eligible_leader('res_rabbitmq_vip') or \
       utils.config_get('ha-vip-only') is True:
        utils.restart('rabbitmq-server')

    update_nrpe_checks()


def pre_install_hooks():
    for f in glob.glob('exec.d/*/charm-pre-install'):
        if os.path.isfile(f) and os.access(f, os.X_OK):
            subprocess.check_call(['sh', '-c', f])

hooks = {
    'install': install,
    'amqp-relation-changed': amqp_changed,
    'cluster-relation-joined': cluster_joined,
    'cluster-relation-changed': cluster_changed,
    'cluster-relation-departed': cluster_departed,
    'ha-relation-joined': ha_joined,
    'ha-relation-changed': ha_changed,
    'ceph-relation-joined': ceph_joined,
    'ceph-relation-changed': ceph_changed,
    'upgrade-charm': upgrade_charm,
    'config-changed': config_changed,
    'nrpe-external-master-relation-changed': update_nrpe_checks
}

utils.do_hooks(hooks)<|MERGE_RESOLUTION|>--- conflicted
+++ resolved
@@ -66,28 +66,16 @@
     relation_settings = {}
     settings = hookenv.relation_get(rid=relation_id, unit=remote_unit)
 
-<<<<<<< HEAD
-    singleset = set([
-        'username',
-        'vhost'])
-=======
     singleset = set(['username', 'vhost'])
->>>>>>> f633d731
 
     if singleset.issubset(settings):
         if None in [settings['username'], settings['vhost']]:
             utils.juju_log('INFO', 'amqp_changed(): Relation not ready.')
             return
 
-<<<<<<< HEAD
-        relation_settings['password'] = \
-            configure_amqp(username=settings['username'],
-                           vhost=settings['vhost'])
-=======
         relation_settings['password'] = configure_amqp(
             username=settings['username'],
             vhost=settings['vhost'])
->>>>>>> f633d731
     else:
         queues = {}
         for k, v in settings.iteritems():
@@ -98,11 +86,6 @@
             queues[amqp][x] = v
         for amqp in queues:
             if singleset.issubset(queues[amqp]):
-<<<<<<< HEAD
-                relation_settings['_'.join([amqp, 'password'])] = \
-                    configure_amqp(queues[amqp]['username'],
-                                   queues[amqp]['vhost'])
-=======
                 relation_settings[
                     '_'.join([amqp, 'password'])] = configure_amqp(
                         queues[amqp]['username'],
@@ -110,7 +93,6 @@
 
     relation_settings['hostname'] = utils.unit_get('private-address')
     configure_client_ssl(relation_settings)
->>>>>>> f633d731
 
     if cluster.is_clustered():
         relation_settings['clustered'] = 'true'
