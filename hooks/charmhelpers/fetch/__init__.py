--- conflicted
+++ resolved
@@ -1,8 +1,5 @@
 import importlib
-<<<<<<< HEAD
-=======
 from tempfile import NamedTemporaryFile
->>>>>>> 509469cc
 import time
 from yaml import safe_load
 from charmhelpers.core.host import (
@@ -120,19 +117,7 @@
 
 def filter_installed_packages(packages):
     """Returns a list of packages that require installation"""
-<<<<<<< HEAD
-    import apt_pkg
-    apt_pkg.init()
-
-    # Tell apt to build an in-memory cache to prevent race conditions (if
-    # another process is already building the cache).
-    apt_pkg.config.set("Dir::Cache::pkgcache", "")
-    apt_pkg.config.set("Dir::Cache::srcpkgcache", "")
-
-    cache = apt_pkg.Cache()
-=======
     cache = apt_cache()
->>>>>>> 509469cc
     _pkgs = []
     for package in packages:
         try:
@@ -269,8 +254,6 @@
     else:
         raise SourceConfigError("Unknown source: {!r}".format(source))
 
-<<<<<<< HEAD
-=======
     if key:
         if '-----BEGIN PGP PUBLIC KEY BLOCK-----' in key:
             with NamedTemporaryFile() as key_file:
@@ -287,7 +270,6 @@
                                    key])
 
 
->>>>>>> 509469cc
 def configure_sources(update=False,
                       sources_var='install_sources',
                       keys_var='install_keys'):
@@ -295,12 +277,8 @@
     Configure multiple sources from charm configuration.
 
     The lists are encoded as yaml fragments in the configuration.
-<<<<<<< HEAD
-    The frament needs to be included as a string.
-=======
     The frament needs to be included as a string. Sources and their
     corresponding keys are of the types supported by add_source().
->>>>>>> 509469cc
 
     Example config:
         install_sources: |
