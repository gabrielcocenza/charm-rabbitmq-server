"Interactions with the Juju environment"
# Copyright 2013 Canonical Ltd.
#
# Authors:
#  Charm Helpers Developers <juju@lists.ubuntu.com>

import os
import json
import yaml
import subprocess
import sys
import UserDict
from subprocess import CalledProcessError

CRITICAL = "CRITICAL"
ERROR = "ERROR"
WARNING = "WARNING"
INFO = "INFO"
DEBUG = "DEBUG"
MARKER = object()

cache = {}


def cached(func):
    """Cache return values for multiple executions of func + args

    For example::

        @cached
        def unit_get(attribute):
            pass

        unit_get('test')

    will cache the result of unit_get + 'test' for future calls.
    """
    def wrapper(*args, **kwargs):
        global cache
        key = str((func, args, kwargs))
        try:
            return cache[key]
        except KeyError:
            res = func(*args, **kwargs)
            cache[key] = res
            return res
    return wrapper


def flush(key):
    """Flushes any entries from function cache where the
    key is found in the function+args """
    flush_list = []
    for item in cache:
        if key in item:
            flush_list.append(item)
    for item in flush_list:
        del cache[item]


def log(message, level=None):
    """Write a message to the juju log"""
    command = ['juju-log']
    if level:
        command += ['-l', level]
    command += [message]
    subprocess.call(command)


class Serializable(UserDict.IterableUserDict):
    """Wrapper, an object that can be serialized to yaml or json"""

    def __init__(self, obj):
        # wrap the object
        UserDict.IterableUserDict.__init__(self)
        self.data = obj

    def __getattr__(self, attr):
        # See if this object has attribute.
        if attr in ("json", "yaml", "data"):
            return self.__dict__[attr]
        # Check for attribute in wrapped object.
        got = getattr(self.data, attr, MARKER)
        if got is not MARKER:
            return got
        # Proxy to the wrapped object via dict interface.
        try:
            return self.data[attr]
        except KeyError:
            raise AttributeError(attr)

    def __getstate__(self):
        # Pickle as a standard dictionary.
        return self.data

    def __setstate__(self, state):
        # Unpickle into our wrapper.
        self.data = state

    def json(self):
        """Serialize the object to json"""
        return json.dumps(self.data)

    def yaml(self):
        """Serialize the object to yaml"""
        return yaml.dump(self.data)


def execution_environment():
    """A convenient bundling of the current execution context"""
    context = {}
    context['conf'] = config()
    if relation_id():
        context['reltype'] = relation_type()
        context['relid'] = relation_id()
        context['rel'] = relation_get()
    context['unit'] = local_unit()
    context['rels'] = relations()
    context['env'] = os.environ
    return context


def in_relation_hook():
    """Determine whether we're running in a relation hook"""
    return 'JUJU_RELATION' in os.environ


def relation_type():
    """The scope for the current relation hook"""
    return os.environ.get('JUJU_RELATION', None)


def relation_id():
    """The relation ID for the current relation hook"""
    return os.environ.get('JUJU_RELATION_ID', None)


def local_unit():
    """Local unit ID"""
    return os.environ['JUJU_UNIT_NAME']


def remote_unit():
    """The remote unit for the current relation hook"""
    return os.environ['JUJU_REMOTE_UNIT']


def service_name():
    """The name service group this unit belongs to"""
    return local_unit().split('/')[0]


def hook_name():
    """The name of the currently executing hook"""
    return os.path.basename(sys.argv[0])


class Config(dict):
    """A dictionary representation of the charm's config.yaml, with some
    extra features:

    - See which values in the dictionary have changed since the previous hook.
    - For values that have changed, see what the previous value was.
    - Store arbitrary data for use in a later hook.

    NOTE: Do not instantiate this object directly - instead call
    ``hookenv.config()``, which will return an instance of :class:`Config`.

    Example usage::

        >>> # inside a hook
        >>> from charmhelpers.core import hookenv
        >>> config = hookenv.config()
        >>> config['foo']
        'bar'
        >>> # store a new key/value for later use
        >>> config['mykey'] = 'myval'


        >>> # user runs `juju set mycharm foo=baz`
        >>> # now we're inside subsequent config-changed hook
        >>> config = hookenv.config()
        >>> config['foo']
        'baz'
        >>> # test to see if this val has changed since last hook
        >>> config.changed('foo')
        True
        >>> # what was the previous value?
        >>> config.previous('foo')
        'bar'
        >>> # keys/values that we add are preserved across hooks
        >>> config['mykey']
        'myval'

    """
    CONFIG_FILE_NAME = '.juju-persistent-config'

    def __init__(self, *args, **kw):
        super(Config, self).__init__(*args, **kw)
        self.implicit_save = True
        self._prev_dict = None
        self.path = os.path.join(charm_dir(), Config.CONFIG_FILE_NAME)
        if os.path.exists(self.path):
            self.load_previous()

    def __getitem__(self, key):
        """For regular dict lookups, check the current juju config first,
        then the previous (saved) copy. This ensures that user-saved values
        will be returned by a dict lookup.

        """
        try:
            return dict.__getitem__(self, key)
        except KeyError:
            return (self._prev_dict or {})[key]

<<<<<<< HEAD
=======
    def keys(self):
        prev_keys = []
        if self._prev_dict is not None:
            prev_keys = self._prev_dict.keys()
        return list(set(prev_keys + dict.keys(self)))

>>>>>>> 9e2f37fe
    def load_previous(self, path=None):
        """Load previous copy of config from disk.

        In normal usage you don't need to call this method directly - it
        is called automatically at object initialization.

        :param path:

            File path from which to load the previous config. If `None`,
            config is loaded from the default location. If `path` is
            specified, subsequent `save()` calls will write to the same
            path.

        """
        self.path = path or self.path
        with open(self.path) as f:
            self._prev_dict = json.load(f)

    def changed(self, key):
        """Return True if the current value for this key is different from
        the previous value.

        """
        if self._prev_dict is None:
            return True
        return self.previous(key) != self.get(key)

    def previous(self, key):
        """Return previous value for this key, or None if there
        is no previous value.

        """
        if self._prev_dict:
            return self._prev_dict.get(key)
        return None

    def save(self):
        """Save this config to disk.

        If the charm is using the :mod:`Services Framework <services.base>`
        or :meth:'@hook <Hooks.hook>' decorator, this
        is called automatically at the end of successful hook execution.
        Otherwise, it should be called directly by user code.

        To disable automatic saves, set ``implicit_save=False`` on this
        instance.

        """
        if self._prev_dict:
            for k, v in self._prev_dict.iteritems():
                if k not in self:
                    self[k] = v
        with open(self.path, 'w') as f:
            json.dump(self, f)


@cached
def config(scope=None):
    """Juju charm configuration"""
    config_cmd_line = ['config-get']
    if scope is not None:
        config_cmd_line.append(scope)
    config_cmd_line.append('--format=json')
    try:
        config_data = json.loads(subprocess.check_output(config_cmd_line))
        if scope is not None:
            return config_data
        return Config(config_data)
    except ValueError:
        return None


@cached
def relation_get(attribute=None, unit=None, rid=None):
    """Get relation information"""
    _args = ['relation-get', '--format=json']
    if rid:
        _args.append('-r')
        _args.append(rid)
    _args.append(attribute or '-')
    if unit:
        _args.append(unit)
    try:
        return json.loads(subprocess.check_output(_args))
    except ValueError:
        return None
    except CalledProcessError, e:
        if e.returncode == 2:
            return None
        raise


def relation_set(relation_id=None, relation_settings=None, **kwargs):
    """Set relation information for the current unit"""
    relation_settings = relation_settings if relation_settings else {}
    relation_cmd_line = ['relation-set']
    if relation_id is not None:
        relation_cmd_line.extend(('-r', relation_id))
    for k, v in (relation_settings.items() + kwargs.items()):
        if v is None:
            relation_cmd_line.append('{}='.format(k))
        else:
            relation_cmd_line.append('{}={}'.format(k, v))
    subprocess.check_call(relation_cmd_line)
    # Flush cache of any relation-gets for local unit
    flush(local_unit())


@cached
def relation_ids(reltype=None):
    """A list of relation_ids"""
    reltype = reltype or relation_type()
    relid_cmd_line = ['relation-ids', '--format=json']
    if reltype is not None:
        relid_cmd_line.append(reltype)
        return json.loads(subprocess.check_output(relid_cmd_line)) or []
    return []


@cached
def related_units(relid=None):
    """A list of related units"""
    relid = relid or relation_id()
    units_cmd_line = ['relation-list', '--format=json']
    if relid is not None:
        units_cmd_line.extend(('-r', relid))
    return json.loads(subprocess.check_output(units_cmd_line)) or []


@cached
def relation_for_unit(unit=None, rid=None):
    """Get the json represenation of a unit's relation"""
    unit = unit or remote_unit()
    relation = relation_get(unit=unit, rid=rid)
    for key in relation:
        if key.endswith('-list'):
            relation[key] = relation[key].split()
    relation['__unit__'] = unit
    return relation


@cached
def relations_for_id(relid=None):
    """Get relations of a specific relation ID"""
    relation_data = []
    relid = relid or relation_ids()
    for unit in related_units(relid):
        unit_data = relation_for_unit(unit, relid)
        unit_data['__relid__'] = relid
        relation_data.append(unit_data)
    return relation_data


@cached
def relations_of_type(reltype=None):
    """Get relations of a specific type"""
    relation_data = []
    reltype = reltype or relation_type()
    for relid in relation_ids(reltype):
        for relation in relations_for_id(relid):
            relation['__relid__'] = relid
            relation_data.append(relation)
    return relation_data


@cached
def relation_types():
    """Get a list of relation types supported by this charm"""
    charmdir = os.environ.get('CHARM_DIR', '')
    mdf = open(os.path.join(charmdir, 'metadata.yaml'))
    md = yaml.safe_load(mdf)
    rel_types = []
    for key in ('provides', 'requires', 'peers'):
        section = md.get(key)
        if section:
            rel_types.extend(section.keys())
    mdf.close()
    return rel_types


@cached
def relations():
    """Get a nested dictionary of relation data for all related units"""
    rels = {}
    for reltype in relation_types():
        relids = {}
        for relid in relation_ids(reltype):
            units = {local_unit(): relation_get(unit=local_unit(), rid=relid)}
            for unit in related_units(relid):
                reldata = relation_get(unit=unit, rid=relid)
                units[unit] = reldata
            relids[relid] = units
        rels[reltype] = relids
    return rels


@cached
def is_relation_made(relation, keys='private-address'):
    '''
    Determine whether a relation is established by checking for
    presence of key(s).  If a list of keys is provided, they
    must all be present for the relation to be identified as made
    '''
    if isinstance(keys, str):
        keys = [keys]
    for r_id in relation_ids(relation):
        for unit in related_units(r_id):
            context = {}
            for k in keys:
                context[k] = relation_get(k, rid=r_id,
                                          unit=unit)
            if None not in context.values():
                return True
    return False


def open_port(port, protocol="TCP"):
    """Open a service network port"""
    _args = ['open-port']
    _args.append('{}/{}'.format(port, protocol))
    subprocess.check_call(_args)


def close_port(port, protocol="TCP"):
    """Close a service network port"""
    _args = ['close-port']
    _args.append('{}/{}'.format(port, protocol))
    subprocess.check_call(_args)


@cached
def unit_get(attribute):
    """Get the unit ID for the remote unit"""
    _args = ['unit-get', '--format=json', attribute]
    try:
        return json.loads(subprocess.check_output(_args))
    except ValueError:
        return None


def unit_private_ip():
    """Get this unit's private IP address"""
    return unit_get('private-address')


class UnregisteredHookError(Exception):
    """Raised when an undefined hook is called"""
    pass


class Hooks(object):
    """A convenient handler for hook functions.

    Example::

        hooks = Hooks()

        # register a hook, taking its name from the function name
        @hooks.hook()
        def install():
            pass  # your code here

        # register a hook, providing a custom hook name
        @hooks.hook("config-changed")
        def config_changed():
            pass  # your code here

        if __name__ == "__main__":
            # execute a hook based on the name the program is called by
            hooks.execute(sys.argv)
    """

    def __init__(self, config_save=True):
        super(Hooks, self).__init__()
        self._hooks = {}
        self._config_save = config_save

    def register(self, name, function):
        """Register a hook"""
        self._hooks[name] = function

    def execute(self, args):
        """Execute a registered hook based on args[0]"""
        hook_name = os.path.basename(args[0])
        if hook_name in self._hooks:
            self._hooks[hook_name]()
            if self._config_save:
                cfg = config()
                if cfg.implicit_save:
                    cfg.save()
        else:
            raise UnregisteredHookError(hook_name)

    def hook(self, *hook_names):
        """Decorator, registering them as hooks"""
        def wrapper(decorated):
            for hook_name in hook_names:
                self.register(hook_name, decorated)
            else:
                self.register(decorated.__name__, decorated)
                if '_' in decorated.__name__:
                    self.register(
                        decorated.__name__.replace('_', '-'), decorated)
            return decorated
        return wrapper


def charm_dir():
    """Return the root directory of the current charm"""
    return os.environ.get('CHARM_DIR')<|MERGE_RESOLUTION|>--- conflicted
+++ resolved
@@ -214,15 +214,12 @@
         except KeyError:
             return (self._prev_dict or {})[key]
 
-<<<<<<< HEAD
-=======
     def keys(self):
         prev_keys = []
         if self._prev_dict is not None:
             prev_keys = self._prev_dict.keys()
         return list(set(prev_keys + dict.keys(self)))
 
->>>>>>> 9e2f37fe
     def load_previous(self, path=None):
         """Load previous copy of config from disk.
 
