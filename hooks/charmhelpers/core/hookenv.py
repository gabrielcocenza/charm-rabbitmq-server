"Interactions with the Juju environment"
# Copyright 2013 Canonical Ltd.
#
# Authors:
#  Charm Helpers Developers <juju@lists.ubuntu.com>

import os
import json
import yaml
import subprocess
import sys
import UserDict
from subprocess import CalledProcessError

CRITICAL = "CRITICAL"
ERROR = "ERROR"
WARNING = "WARNING"
INFO = "INFO"
DEBUG = "DEBUG"
MARKER = object()

cache = {}


def cached(func):
    """Cache return values for multiple executions of func + args

    For example::

        @cached
        def unit_get(attribute):
            pass

        unit_get('test')

    will cache the result of unit_get + 'test' for future calls.
    """
    def wrapper(*args, **kwargs):
        global cache
        key = str((func, args, kwargs))
        try:
            return cache[key]
        except KeyError:
            res = func(*args, **kwargs)
            cache[key] = res
            return res
    return wrapper


def flush(key):
    """Flushes any entries from function cache where the
    key is found in the function+args """
    flush_list = []
    for item in cache:
        if key in item:
            flush_list.append(item)
    for item in flush_list:
        del cache[item]


def log(message, level=None):
    """Write a message to the juju log"""
    command = ['juju-log']
    if level:
        command += ['-l', level]
    command += [message]
    subprocess.call(command)


class Serializable(UserDict.IterableUserDict):
    """Wrapper, an object that can be serialized to yaml or json"""

    def __init__(self, obj):
        # wrap the object
        UserDict.IterableUserDict.__init__(self)
        self.data = obj

    def __getattr__(self, attr):
        # See if this object has attribute.
        if attr in ("json", "yaml", "data"):
            return self.__dict__[attr]
        # Check for attribute in wrapped object.
        got = getattr(self.data, attr, MARKER)
        if got is not MARKER:
            return got
        # Proxy to the wrapped object via dict interface.
        try:
            return self.data[attr]
        except KeyError:
            raise AttributeError(attr)

    def __getstate__(self):
        # Pickle as a standard dictionary.
        return self.data

    def __setstate__(self, state):
        # Unpickle into our wrapper.
        self.data = state

    def json(self):
        """Serialize the object to json"""
        return json.dumps(self.data)

    def yaml(self):
        """Serialize the object to yaml"""
        return yaml.dump(self.data)


def execution_environment():
    """A convenient bundling of the current execution context"""
    context = {}
    context['conf'] = config()
    if relation_id():
        context['reltype'] = relation_type()
        context['relid'] = relation_id()
        context['rel'] = relation_get()
    context['unit'] = local_unit()
    context['rels'] = relations()
    context['env'] = os.environ
    return context


def in_relation_hook():
    """Determine whether we're running in a relation hook"""
    return 'JUJU_RELATION' in os.environ


def relation_type():
    """The scope for the current relation hook"""
    return os.environ.get('JUJU_RELATION', None)


def relation_id():
    """The relation ID for the current relation hook"""
    return os.environ.get('JUJU_RELATION_ID', None)


def local_unit():
    """Local unit ID"""
    return os.environ['JUJU_UNIT_NAME']


def remote_unit():
    """The remote unit for the current relation hook"""
    return os.environ['JUJU_REMOTE_UNIT']


def service_name():
    """The name service group this unit belongs to"""
    return local_unit().split('/')[0]


def hook_name():
    """The name of the currently executing hook"""
    return os.path.basename(sys.argv[0])


class Config(dict):
<<<<<<< HEAD
    """A Juju charm config dictionary that can write itself to
    disk (as json) and track which values have changed since
    the previous hook invocation.

    Do not instantiate this object directly - instead call
    ``hookenv.config()``
=======
    """A dictionary representation of the charm's config.yaml, with some
    extra features:

    - See which values in the dictionary have changed since the previous hook.
    - For values that have changed, see what the previous value was.
    - Store arbitrary data for use in a later hook.

    NOTE: Do not instantiate this object directly - instead call
    ``hookenv.config()``, which will return an instance of :class:`Config`.
>>>>>>> 14af2215

    Example usage::

        >>> # inside a hook
        >>> from charmhelpers.core import hookenv
        >>> config = hookenv.config()
        >>> config['foo']
        'bar'
<<<<<<< HEAD
        >>> config['mykey'] = 'myval'
        >>> config.save()
=======
        >>> # store a new key/value for later use
        >>> config['mykey'] = 'myval'
>>>>>>> 14af2215


        >>> # user runs `juju set mycharm foo=baz`
        >>> # now we're inside subsequent config-changed hook
        >>> config = hookenv.config()
        >>> config['foo']
        'baz'
        >>> # test to see if this val has changed since last hook
        >>> config.changed('foo')
        True
        >>> # what was the previous value?
        >>> config.previous('foo')
        'bar'
        >>> # keys/values that we add are preserved across hooks
        >>> config['mykey']
        'myval'
<<<<<<< HEAD
        >>> # don't forget to save at the end of hook!
        >>> config.save()
=======
>>>>>>> 14af2215

    """
    CONFIG_FILE_NAME = '.juju-persistent-config'

    def __init__(self, *args, **kw):
        super(Config, self).__init__(*args, **kw)
<<<<<<< HEAD
=======
        self.implicit_save = True
>>>>>>> 14af2215
        self._prev_dict = None
        self.path = os.path.join(charm_dir(), Config.CONFIG_FILE_NAME)
        if os.path.exists(self.path):
            self.load_previous()

<<<<<<< HEAD
    def load_previous(self, path=None):
        """Load previous copy of config from disk so that current values
        can be compared to previous values.
=======
    def __getitem__(self, key):
        """For regular dict lookups, check the current juju config first,
        then the previous (saved) copy. This ensures that user-saved values
        will be returned by a dict lookup.

        """
        try:
            return dict.__getitem__(self, key)
        except KeyError:
            return (self._prev_dict or {})[key]

    def load_previous(self, path=None):
        """Load previous copy of config from disk.

        In normal usage you don't need to call this method directly - it
        is called automatically at object initialization.
>>>>>>> 14af2215

        :param path:

            File path from which to load the previous config. If `None`,
            config is loaded from the default location. If `path` is
            specified, subsequent `save()` calls will write to the same
            path.

        """
        self.path = path or self.path
        with open(self.path) as f:
            self._prev_dict = json.load(f)

    def changed(self, key):
<<<<<<< HEAD
        """Return true if the value for this key has changed since
        the last save.
=======
        """Return True if the current value for this key is different from
        the previous value.
>>>>>>> 14af2215

        """
        if self._prev_dict is None:
            return True
        return self.previous(key) != self.get(key)

    def previous(self, key):
        """Return previous value for this key, or None if there
<<<<<<< HEAD
        is no "previous" value.
=======
        is no previous value.
>>>>>>> 14af2215

        """
        if self._prev_dict:
            return self._prev_dict.get(key)
        return None

    def save(self):
        """Save this config to disk.

<<<<<<< HEAD
        Preserves items in _prev_dict that do not exist in self.
=======
        If the charm is using the :mod:`Services Framework <services.base>`
        or :meth:'@hook <Hooks.hook>' decorator, this
        is called automatically at the end of successful hook execution.
        Otherwise, it should be called directly by user code.

        To disable automatic saves, set ``implicit_save=False`` on this
        instance.
>>>>>>> 14af2215

        """
        if self._prev_dict:
            for k, v in self._prev_dict.iteritems():
                if k not in self:
                    self[k] = v
        with open(self.path, 'w') as f:
            json.dump(self, f)


@cached
def config(scope=None):
    """Juju charm configuration"""
    config_cmd_line = ['config-get']
    if scope is not None:
        config_cmd_line.append(scope)
    config_cmd_line.append('--format=json')
    try:
        config_data = json.loads(subprocess.check_output(config_cmd_line))
        if scope is not None:
            return config_data
        return Config(config_data)
    except ValueError:
        return None


@cached
def relation_get(attribute=None, unit=None, rid=None):
    """Get relation information"""
    _args = ['relation-get', '--format=json']
    if rid:
        _args.append('-r')
        _args.append(rid)
    _args.append(attribute or '-')
    if unit:
        _args.append(unit)
    try:
        return json.loads(subprocess.check_output(_args))
    except ValueError:
        return None
    except CalledProcessError, e:
        if e.returncode == 2:
            return None
        raise


def relation_set(relation_id=None, relation_settings=None, **kwargs):
    """Set relation information for the current unit"""
    relation_settings = relation_settings if relation_settings else {}
    relation_cmd_line = ['relation-set']
    if relation_id is not None:
        relation_cmd_line.extend(('-r', relation_id))
    for k, v in (relation_settings.items() + kwargs.items()):
        if v is None:
            relation_cmd_line.append('{}='.format(k))
        else:
            relation_cmd_line.append('{}={}'.format(k, v))
    subprocess.check_call(relation_cmd_line)
    # Flush cache of any relation-gets for local unit
    flush(local_unit())


@cached
def relation_ids(reltype=None):
    """A list of relation_ids"""
    reltype = reltype or relation_type()
    relid_cmd_line = ['relation-ids', '--format=json']
    if reltype is not None:
        relid_cmd_line.append(reltype)
        return json.loads(subprocess.check_output(relid_cmd_line)) or []
    return []


@cached
def related_units(relid=None):
    """A list of related units"""
    relid = relid or relation_id()
    units_cmd_line = ['relation-list', '--format=json']
    if relid is not None:
        units_cmd_line.extend(('-r', relid))
    return json.loads(subprocess.check_output(units_cmd_line)) or []


@cached
def relation_for_unit(unit=None, rid=None):
    """Get the json represenation of a unit's relation"""
    unit = unit or remote_unit()
    relation = relation_get(unit=unit, rid=rid)
    for key in relation:
        if key.endswith('-list'):
            relation[key] = relation[key].split()
    relation['__unit__'] = unit
    return relation


@cached
def relations_for_id(relid=None):
    """Get relations of a specific relation ID"""
    relation_data = []
    relid = relid or relation_ids()
    for unit in related_units(relid):
        unit_data = relation_for_unit(unit, relid)
        unit_data['__relid__'] = relid
        relation_data.append(unit_data)
    return relation_data


@cached
def relations_of_type(reltype=None):
    """Get relations of a specific type"""
    relation_data = []
    reltype = reltype or relation_type()
    for relid in relation_ids(reltype):
        for relation in relations_for_id(relid):
            relation['__relid__'] = relid
            relation_data.append(relation)
    return relation_data


@cached
def relation_types():
    """Get a list of relation types supported by this charm"""
    charmdir = os.environ.get('CHARM_DIR', '')
    mdf = open(os.path.join(charmdir, 'metadata.yaml'))
    md = yaml.safe_load(mdf)
    rel_types = []
    for key in ('provides', 'requires', 'peers'):
        section = md.get(key)
        if section:
            rel_types.extend(section.keys())
    mdf.close()
    return rel_types


@cached
def relations():
    """Get a nested dictionary of relation data for all related units"""
    rels = {}
    for reltype in relation_types():
        relids = {}
        for relid in relation_ids(reltype):
            units = {local_unit(): relation_get(unit=local_unit(), rid=relid)}
            for unit in related_units(relid):
                reldata = relation_get(unit=unit, rid=relid)
                units[unit] = reldata
            relids[relid] = units
        rels[reltype] = relids
    return rels


@cached
def is_relation_made(relation, keys='private-address'):
    '''
    Determine whether a relation is established by checking for
    presence of key(s).  If a list of keys is provided, they
    must all be present for the relation to be identified as made
    '''
    if isinstance(keys, str):
        keys = [keys]
    for r_id in relation_ids(relation):
        for unit in related_units(r_id):
            context = {}
            for k in keys:
                context[k] = relation_get(k, rid=r_id,
                                          unit=unit)
            if None not in context.values():
                return True
    return False


def open_port(port, protocol="TCP"):
    """Open a service network port"""
    _args = ['open-port']
    _args.append('{}/{}'.format(port, protocol))
    subprocess.check_call(_args)


def close_port(port, protocol="TCP"):
    """Close a service network port"""
    _args = ['close-port']
    _args.append('{}/{}'.format(port, protocol))
    subprocess.check_call(_args)


@cached
def unit_get(attribute):
    """Get the unit ID for the remote unit"""
    _args = ['unit-get', '--format=json', attribute]
    try:
        return json.loads(subprocess.check_output(_args))
    except ValueError:
        return None


def unit_private_ip():
    """Get this unit's private IP address"""
    return unit_get('private-address')


class UnregisteredHookError(Exception):
    """Raised when an undefined hook is called"""
    pass


class Hooks(object):
    """A convenient handler for hook functions.

    Example::

        hooks = Hooks()

        # register a hook, taking its name from the function name
        @hooks.hook()
        def install():
            pass  # your code here

        # register a hook, providing a custom hook name
        @hooks.hook("config-changed")
        def config_changed():
            pass  # your code here

        if __name__ == "__main__":
            # execute a hook based on the name the program is called by
            hooks.execute(sys.argv)
    """

    def __init__(self, config_save=True):
        super(Hooks, self).__init__()
        self._hooks = {}
        self._config_save = config_save

    def register(self, name, function):
        """Register a hook"""
        self._hooks[name] = function

    def execute(self, args):
        """Execute a registered hook based on args[0]"""
        hook_name = os.path.basename(args[0])
        if hook_name in self._hooks:
            self._hooks[hook_name]()
            if self._config_save:
                cfg = config()
                if cfg.implicit_save:
                    cfg.save()
        else:
            raise UnregisteredHookError(hook_name)

    def hook(self, *hook_names):
        """Decorator, registering them as hooks"""
        def wrapper(decorated):
            for hook_name in hook_names:
                self.register(hook_name, decorated)
            else:
                self.register(decorated.__name__, decorated)
                if '_' in decorated.__name__:
                    self.register(
                        decorated.__name__.replace('_', '-'), decorated)
            return decorated
        return wrapper


def charm_dir():
    """Return the root directory of the current charm"""
    return os.environ.get('CHARM_DIR')<|MERGE_RESOLUTION|>--- conflicted
+++ resolved
@@ -156,14 +156,6 @@
 
 
 class Config(dict):
-<<<<<<< HEAD
-    """A Juju charm config dictionary that can write itself to
-    disk (as json) and track which values have changed since
-    the previous hook invocation.
-
-    Do not instantiate this object directly - instead call
-    ``hookenv.config()``
-=======
     """A dictionary representation of the charm's config.yaml, with some
     extra features:
 
@@ -173,7 +165,6 @@
 
     NOTE: Do not instantiate this object directly - instead call
     ``hookenv.config()``, which will return an instance of :class:`Config`.
->>>>>>> 14af2215
 
     Example usage::
 
@@ -182,13 +173,8 @@
         >>> config = hookenv.config()
         >>> config['foo']
         'bar'
-<<<<<<< HEAD
-        >>> config['mykey'] = 'myval'
-        >>> config.save()
-=======
         >>> # store a new key/value for later use
         >>> config['mykey'] = 'myval'
->>>>>>> 14af2215
 
 
         >>> # user runs `juju set mycharm foo=baz`
@@ -205,31 +191,18 @@
         >>> # keys/values that we add are preserved across hooks
         >>> config['mykey']
         'myval'
-<<<<<<< HEAD
-        >>> # don't forget to save at the end of hook!
-        >>> config.save()
-=======
->>>>>>> 14af2215
 
     """
     CONFIG_FILE_NAME = '.juju-persistent-config'
 
     def __init__(self, *args, **kw):
         super(Config, self).__init__(*args, **kw)
-<<<<<<< HEAD
-=======
         self.implicit_save = True
->>>>>>> 14af2215
         self._prev_dict = None
         self.path = os.path.join(charm_dir(), Config.CONFIG_FILE_NAME)
         if os.path.exists(self.path):
             self.load_previous()
 
-<<<<<<< HEAD
-    def load_previous(self, path=None):
-        """Load previous copy of config from disk so that current values
-        can be compared to previous values.
-=======
     def __getitem__(self, key):
         """For regular dict lookups, check the current juju config first,
         then the previous (saved) copy. This ensures that user-saved values
@@ -246,7 +219,6 @@
 
         In normal usage you don't need to call this method directly - it
         is called automatically at object initialization.
->>>>>>> 14af2215
 
         :param path:
 
@@ -261,13 +233,8 @@
             self._prev_dict = json.load(f)
 
     def changed(self, key):
-<<<<<<< HEAD
-        """Return true if the value for this key has changed since
-        the last save.
-=======
         """Return True if the current value for this key is different from
         the previous value.
->>>>>>> 14af2215
 
         """
         if self._prev_dict is None:
@@ -276,11 +243,7 @@
 
     def previous(self, key):
         """Return previous value for this key, or None if there
-<<<<<<< HEAD
-        is no "previous" value.
-=======
         is no previous value.
->>>>>>> 14af2215
 
         """
         if self._prev_dict:
@@ -290,9 +253,6 @@
     def save(self):
         """Save this config to disk.
 
-<<<<<<< HEAD
-        Preserves items in _prev_dict that do not exist in self.
-=======
         If the charm is using the :mod:`Services Framework <services.base>`
         or :meth:'@hook <Hooks.hook>' decorator, this
         is called automatically at the end of successful hook execution.
@@ -300,7 +260,6 @@
 
         To disable automatic saves, set ``implicit_save=False`` on this
         instance.
->>>>>>> 14af2215
 
         """
         if self._prev_dict:
