--- conflicted
+++ resolved
@@ -21,6 +21,7 @@
 #  Charm Helpers Developers <juju@lists.ubuntu.com>
 
 from __future__ import print_function
+from functools import wraps
 import os
 import json
 import yaml
@@ -58,15 +59,17 @@
 
     will cache the result of unit_get + 'test' for future calls.
     """
+    @wraps(func)
     def wrapper(*args, **kwargs):
         global cache
         key = str((func, args, kwargs))
         try:
             return cache[key]
         except KeyError:
-            res = func(*args, **kwargs)
-            cache[key] = res
-            return res
+            pass  # Drop out of the exception handler scope.
+        res = func(*args, **kwargs)
+        cache[key] = res
+        return res
     return wrapper
 
 
@@ -178,7 +181,7 @@
 
 def remote_unit():
     """The remote unit for the current relation hook"""
-    return os.environ['JUJU_REMOTE_UNIT']
+    return os.environ.get('JUJU_REMOTE_UNIT', None)
 
 
 def service_name():
@@ -249,6 +252,12 @@
             return dict.__getitem__(self, key)
         except KeyError:
             return (self._prev_dict or {})[key]
+
+    def get(self, key, default=None):
+        try:
+            return self[key]
+        except KeyError:
+            return default
 
     def keys(self):
         prev_keys = []
@@ -520,6 +529,11 @@
         return None
 
 
+def unit_public_ip():
+    """Get this unit's public IP address"""
+    return unit_get('public-address')
+
+
 def unit_private_ip():
     """Get this unit's private IP address"""
     return unit_get('private-address')
@@ -592,7 +606,6 @@
     return os.environ.get('CHARM_DIR')
 
 
-<<<<<<< HEAD
 def translate_exc(from_exc, to_exc):
     def inner_translate_exc1(f):
         def inner_translate_exc2(*args, **kwargs):
@@ -654,8 +667,6 @@
     subprocess.check_call(cmd)
 
 
-=======
->>>>>>> 3e1f0294
 @cached
 def action_get(key=None):
     """Gets the value of an action parameter, or all key/value param pairs"""
@@ -679,4 +690,50 @@
     """Sets the action status to failed and sets the error message.
 
     The results set by action_set are preserved."""
-    subprocess.check_call(['action-fail', message])+    subprocess.check_call(['action-fail', message])
+
+
+def status_set(workload_state, message):
+    """Set the workload state with a message
+
+    Use status-set to set the workload state with a message which is visible
+    to the user via juju status. If the status-set command is not found then
+    assume this is juju < 1.23 and juju-log the message unstead.
+
+    workload_state -- valid juju workload state.
+    message        -- status update message
+    """
+    valid_states = ['maintenance', 'blocked', 'waiting', 'active']
+    if workload_state not in valid_states:
+        raise ValueError(
+            '{!r} is not a valid workload state'.format(workload_state)
+        )
+    cmd = ['status-set', workload_state, message]
+    try:
+        ret = subprocess.call(cmd)
+        if ret == 0:
+            return
+    except OSError as e:
+        if e.errno != errno.ENOENT:
+            raise
+    log_message = 'status-set failed: {} {}'.format(workload_state,
+                                                    message)
+    log(log_message, level='INFO')
+
+
+def status_get():
+    """Retrieve the previously set juju workload state
+
+    If the status-set command is not found then assume this is juju < 1.23 and
+    return 'unknown'
+    """
+    cmd = ['status-get']
+    try:
+        raw_status = subprocess.check_output(cmd, universal_newlines=True)
+        status = raw_status.rstrip()
+        return status
+    except OSError as e:
+        if e.errno == errno.ENOENT:
+            return 'unknown'
+        else:
+            raise