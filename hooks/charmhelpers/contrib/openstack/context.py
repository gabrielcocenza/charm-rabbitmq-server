--- conflicted
+++ resolved
@@ -25,11 +25,7 @@
     unit_get,
     unit_private_ip,
     ERROR,
-<<<<<<< HEAD
-    INFO
-=======
     DEBUG
->>>>>>> 9e2f37fe
 )
 
 from charmhelpers.core.host import (
@@ -57,11 +53,6 @@
 from charmhelpers.contrib.network.ip import (
     get_address_in_network,
     get_ipv6_addr,
-<<<<<<< HEAD
-    is_address_in_network
-)
-
-=======
     get_netmask_for_address,
     format_ipv6_addr,
     is_address_in_network
@@ -70,7 +61,6 @@
 from charmhelpers.contrib.openstack.utils import (
     get_host_ip,
 )
->>>>>>> 9e2f37fe
 CA_CERT_PATH = '/usr/local/share/ca-certificates/keystone_juju_ca_cert.crt'
 
 
@@ -402,10 +392,7 @@
                 ceph_addr = \
                     relation_get('ceph-public-address', rid=rid, unit=unit) or \
                     relation_get('private-address', rid=rid, unit=unit)
-<<<<<<< HEAD
-=======
                 ceph_addr = format_ipv6_addr(ceph_addr) or ceph_addr
->>>>>>> 9e2f37fe
                 mon_hosts.append(ceph_addr)
 
         ctxt = {
@@ -442,15 +429,6 @@
             return {}
 
         l_unit = local_unit().replace('/', '-')
-<<<<<<< HEAD
-        if config('prefer-ipv6'):
-            addr = get_ipv6_addr()
-        else:
-            addr = unit_get('private-address')
-        cluster_hosts[l_unit] = get_address_in_network(config('os-internal-network'),
-                                                       addr)
-=======
->>>>>>> 9e2f37fe
 
         if config('prefer-ipv6'):
             addr = get_ipv6_addr(exc_list=[config('vip')])[0]
@@ -503,15 +481,9 @@
         }
 
         if config('haproxy-server-timeout'):
-<<<<<<< HEAD
-            ctxt['haproxy-server-timeout'] = config('haproxy-server-timeout')
-        if config('haproxy-client-timeout'):
-            ctxt['haproxy-client-timeout'] = config('haproxy-client-timeout')
-=======
             ctxt['haproxy_server_timeout'] = config('haproxy-server-timeout')
         if config('haproxy-client-timeout'):
             ctxt['haproxy_client_timeout'] = config('haproxy-client-timeout')
->>>>>>> 9e2f37fe
 
         if config('prefer-ipv6'):
             ctxt['local_host'] = 'ip6-localhost'
@@ -522,14 +494,6 @@
             ctxt['haproxy_host'] = '0.0.0.0'
             ctxt['stat_port'] = ':8888'
 
-<<<<<<< HEAD
-        if len(cluster_hosts.keys()) > 1:
-            # Enable haproxy when we have enough peers.
-            log('Ensuring haproxy enabled in /etc/default/haproxy.')
-            with open('/etc/default/haproxy', 'w') as out:
-                out.write('ENABLED=1\n')
-            return ctxt
-=======
         for frontend in cluster_hosts:
             if len(cluster_hosts[frontend]['backends']) > 1:
                 # Enable haproxy when we have enough peers.
@@ -537,7 +501,6 @@
                 with open('/etc/default/haproxy', 'w') as out:
                     out.write('ENABLED=1\n')
                 return ctxt
->>>>>>> 9e2f37fe
         log('HAProxy context is incomplete, this unit has no peers.')
         return {}
 
@@ -906,23 +869,8 @@
                         else:
                             ctxt[k] = v
 
-<<<<<<< HEAD
-        log("%d section(s) found" % (len(ctxt['sections'])), level=INFO)
-
-        return ctxt
-=======
         log("%d section(s) found" % (len(ctxt['sections'])), level=DEBUG)
->>>>>>> 9e2f37fe
-
-
-class LogLevelContext(OSContextGenerator):
-
-    def __call__(self):
-        ctxt = {}
-        ctxt['debug'] = \
-            False if config('debug') is None else config('debug')
-        ctxt['verbose'] = \
-            False if config('verbose') is None else config('verbose')
+
         return ctxt
 
 
