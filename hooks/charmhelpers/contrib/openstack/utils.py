#!/usr/bin/python

# Common python helper functions used for OpenStack charms.
from collections import OrderedDict
from functools import wraps

import subprocess
import json
import os
import socket
import sys

import six
import yaml

from charmhelpers.core.hookenv import (
    config,
    log as juju_log,
    charm_dir,
    INFO,
    relation_ids,
    relation_set
)

from charmhelpers.contrib.storage.linux.lvm import (
    deactivate_lvm_volume_group,
    is_lvm_physical_volume,
    remove_lvm_physical_volume,
)

from charmhelpers.contrib.network.ip import (
    get_ipv6_addr
)

from charmhelpers.core.host import lsb_release, mounts, umount
from charmhelpers.fetch import apt_install, apt_cache, install_remote
from charmhelpers.contrib.python.packages import pip_install
from charmhelpers.contrib.storage.linux.utils import is_block_device, zap_disk
from charmhelpers.contrib.storage.linux.loopback import ensure_loopback_device

CLOUD_ARCHIVE_URL = "http://ubuntu-cloud.archive.canonical.com/ubuntu"
CLOUD_ARCHIVE_KEY_ID = '5EDB1B62EC4926EA'

DISTRO_PROPOSED = ('deb http://archive.ubuntu.com/ubuntu/ %s-proposed '
                   'restricted main multiverse universe')


UBUNTU_OPENSTACK_RELEASE = OrderedDict([
    ('oneiric', 'diablo'),
    ('precise', 'essex'),
    ('quantal', 'folsom'),
    ('raring', 'grizzly'),
    ('saucy', 'havana'),
    ('trusty', 'icehouse'),
    ('utopic', 'juno'),
])


OPENSTACK_CODENAMES = OrderedDict([
    ('2011.2', 'diablo'),
    ('2012.1', 'essex'),
    ('2012.2', 'folsom'),
    ('2013.1', 'grizzly'),
    ('2013.2', 'havana'),
    ('2014.1', 'icehouse'),
    ('2014.2', 'juno'),
])

# The ugly duckling
SWIFT_CODENAMES = OrderedDict([
    ('1.4.3', 'diablo'),
    ('1.4.8', 'essex'),
    ('1.7.4', 'folsom'),
    ('1.8.0', 'grizzly'),
    ('1.7.7', 'grizzly'),
    ('1.7.6', 'grizzly'),
    ('1.10.0', 'havana'),
    ('1.9.1', 'havana'),
    ('1.9.0', 'havana'),
    ('1.13.1', 'icehouse'),
    ('1.13.0', 'icehouse'),
    ('1.12.0', 'icehouse'),
    ('1.11.0', 'icehouse'),
    ('2.0.0', 'juno'),
    ('2.1.0', 'juno'),
    ('2.2.0', 'juno'),
])

DEFAULT_LOOPBACK_SIZE = '5G'


def error_out(msg):
    juju_log("FATAL ERROR: %s" % msg, level='ERROR')
    sys.exit(1)


def get_os_codename_install_source(src):
    '''Derive OpenStack release codename from a given installation source.'''
    ubuntu_rel = lsb_release()['DISTRIB_CODENAME']
    rel = ''
    if src is None:
        return rel
    if src in ['distro', 'distro-proposed']:
        try:
            rel = UBUNTU_OPENSTACK_RELEASE[ubuntu_rel]
        except KeyError:
            e = 'Could not derive openstack release for '\
                'this Ubuntu release: %s' % ubuntu_rel
            error_out(e)
        return rel

    if src.startswith('cloud:'):
        ca_rel = src.split(':')[1]
        ca_rel = ca_rel.split('%s-' % ubuntu_rel)[1].split('/')[0]
        return ca_rel

    # Best guess match based on deb string provided
    if src.startswith('deb') or src.startswith('ppa'):
        for k, v in six.iteritems(OPENSTACK_CODENAMES):
            if v in src:
                return v


def get_os_version_install_source(src):
    codename = get_os_codename_install_source(src)
    return get_os_version_codename(codename)


def get_os_codename_version(vers):
    '''Determine OpenStack codename from version number.'''
    try:
        return OPENSTACK_CODENAMES[vers]
    except KeyError:
        e = 'Could not determine OpenStack codename for version %s' % vers
        error_out(e)


def get_os_version_codename(codename):
    '''Determine OpenStack version number from codename.'''
    for k, v in six.iteritems(OPENSTACK_CODENAMES):
        if v == codename:
            return k
    e = 'Could not derive OpenStack version for '\
        'codename: %s' % codename
    error_out(e)


def get_os_codename_package(package, fatal=True):
    '''Derive OpenStack release codename from an installed package.'''
    import apt_pkg as apt
<<<<<<< HEAD
    apt.init()

    # Tell apt to build an in-memory cache to prevent race conditions (if
    # another process is already building the cache).
    apt.config.set("Dir::Cache::pkgcache", "")

    cache = apt.Cache()
=======

    cache = apt_cache()
>>>>>>> 45148a0e

    try:
        pkg = cache[package]
    except:
        if not fatal:
            return None
        # the package is unknown to the current apt cache.
        e = 'Could not determine version of package with no installation '\
            'candidate: %s' % package
        error_out(e)

    if not pkg.current_ver:
        if not fatal:
            return None
        # package is known, but no version is currently installed.
        e = 'Could not determine version of uninstalled package: %s' % package
        error_out(e)

    vers = apt.upstream_version(pkg.current_ver.ver_str)

    try:
        if 'swift' in pkg.name:
            swift_vers = vers[:5]
            if swift_vers not in SWIFT_CODENAMES:
                # Deal with 1.10.0 upward
                swift_vers = vers[:6]
            return SWIFT_CODENAMES[swift_vers]
        else:
            vers = vers[:6]
            return OPENSTACK_CODENAMES[vers]
    except KeyError:
        e = 'Could not determine OpenStack codename for version %s' % vers
        error_out(e)


def get_os_version_package(pkg, fatal=True):
    '''Derive OpenStack version number from an installed package.'''
    codename = get_os_codename_package(pkg, fatal=fatal)

    if not codename:
        return None

    if 'swift' in pkg:
        vers_map = SWIFT_CODENAMES
    else:
        vers_map = OPENSTACK_CODENAMES

    for version, cname in six.iteritems(vers_map):
        if cname == codename:
            return version
    # e = "Could not determine OpenStack version for package: %s" % pkg
    # error_out(e)


os_rel = None


def os_release(package, base='essex'):
    '''
    Returns OpenStack release codename from a cached global.
    If the codename can not be determined from either an installed package or
    the installation source, the earliest release supported by the charm should
    be returned.
    '''
    global os_rel
    if os_rel:
        return os_rel
    os_rel = (get_os_codename_package(package, fatal=False) or
              get_os_codename_install_source(config('openstack-origin')) or
              base)
    return os_rel


def import_key(keyid):
    cmd = "apt-key adv --keyserver hkp://keyserver.ubuntu.com:80 " \
          "--recv-keys %s" % keyid
    try:
        subprocess.check_call(cmd.split(' '))
    except subprocess.CalledProcessError:
        error_out("Error importing repo key %s" % keyid)


def configure_installation_source(rel):
    '''Configure apt installation source.'''
    if rel == 'distro':
        return
    elif rel == 'distro-proposed':
        ubuntu_rel = lsb_release()['DISTRIB_CODENAME']
        with open('/etc/apt/sources.list.d/juju_deb.list', 'w') as f:
            f.write(DISTRO_PROPOSED % ubuntu_rel)
    elif rel[:4] == "ppa:":
        src = rel
        subprocess.check_call(["add-apt-repository", "-y", src])
    elif rel[:3] == "deb":
        l = len(rel.split('|'))
        if l == 2:
            src, key = rel.split('|')
            juju_log("Importing PPA key from keyserver for %s" % src)
            import_key(key)
        elif l == 1:
            src = rel
        with open('/etc/apt/sources.list.d/juju_deb.list', 'w') as f:
            f.write(src)
    elif rel[:6] == 'cloud:':
        ubuntu_rel = lsb_release()['DISTRIB_CODENAME']
        rel = rel.split(':')[1]
        u_rel = rel.split('-')[0]
        ca_rel = rel.split('-')[1]

        if u_rel != ubuntu_rel:
            e = 'Cannot install from Cloud Archive pocket %s on this Ubuntu '\
                'version (%s)' % (ca_rel, ubuntu_rel)
            error_out(e)

        if 'staging' in ca_rel:
            # staging is just a regular PPA.
            os_rel = ca_rel.split('/')[0]
            ppa = 'ppa:ubuntu-cloud-archive/%s-staging' % os_rel
            cmd = 'add-apt-repository -y %s' % ppa
            subprocess.check_call(cmd.split(' '))
            return

        # map charm config options to actual archive pockets.
        pockets = {
            'folsom': 'precise-updates/folsom',
            'folsom/updates': 'precise-updates/folsom',
            'folsom/proposed': 'precise-proposed/folsom',
            'grizzly': 'precise-updates/grizzly',
            'grizzly/updates': 'precise-updates/grizzly',
            'grizzly/proposed': 'precise-proposed/grizzly',
            'havana': 'precise-updates/havana',
            'havana/updates': 'precise-updates/havana',
            'havana/proposed': 'precise-proposed/havana',
            'icehouse': 'precise-updates/icehouse',
            'icehouse/updates': 'precise-updates/icehouse',
            'icehouse/proposed': 'precise-proposed/icehouse',
            'juno': 'trusty-updates/juno',
            'juno/updates': 'trusty-updates/juno',
            'juno/proposed': 'trusty-proposed/juno',
        }

        try:
            pocket = pockets[ca_rel]
        except KeyError:
            e = 'Invalid Cloud Archive release specified: %s' % rel
            error_out(e)

        src = "deb %s %s main" % (CLOUD_ARCHIVE_URL, pocket)
        apt_install('ubuntu-cloud-keyring', fatal=True)

        with open('/etc/apt/sources.list.d/cloud-archive.list', 'w') as f:
            f.write(src)
    else:
        error_out("Invalid openstack-release specified: %s" % rel)


def save_script_rc(script_path="scripts/scriptrc", **env_vars):
    """
    Write an rc file in the charm-delivered directory containing
    exported environment variables provided by env_vars. Any charm scripts run
    outside the juju hook environment can source this scriptrc to obtain
    updated config information necessary to perform health checks or
    service changes.
    """
    juju_rc_path = "%s/%s" % (charm_dir(), script_path)
    if not os.path.exists(os.path.dirname(juju_rc_path)):
        os.mkdir(os.path.dirname(juju_rc_path))
    with open(juju_rc_path, 'wb') as rc_script:
        rc_script.write(
            "#!/bin/bash\n")
        [rc_script.write('export %s=%s\n' % (u, p))
         for u, p in six.iteritems(env_vars) if u != "script_path"]


def openstack_upgrade_available(package):
    """
    Determines if an OpenStack upgrade is available from installation
    source, based on version of installed package.

    :param package: str: Name of installed package.

    :returns: bool:    : Returns True if configured installation source offers
                         a newer version of package.

    """

    import apt_pkg as apt
    src = config('openstack-origin')
    cur_vers = get_os_version_package(package)
    available_vers = get_os_version_install_source(src)
    apt.init()
    return apt.version_compare(available_vers, cur_vers) == 1


def ensure_block_device(block_device):
    '''
    Confirm block_device, create as loopback if necessary.

    :param block_device: str: Full path of block device to ensure.

    :returns: str: Full path of ensured block device.
    '''
    _none = ['None', 'none', None]
    if (block_device in _none):
        error_out('prepare_storage(): Missing required input: block_device=%s.'
                  % block_device)

    if block_device.startswith('/dev/'):
        bdev = block_device
    elif block_device.startswith('/'):
        _bd = block_device.split('|')
        if len(_bd) == 2:
            bdev, size = _bd
        else:
            bdev = block_device
            size = DEFAULT_LOOPBACK_SIZE
        bdev = ensure_loopback_device(bdev, size)
    else:
        bdev = '/dev/%s' % block_device

    if not is_block_device(bdev):
        error_out('Failed to locate valid block device at %s' % bdev)

    return bdev


def clean_storage(block_device):
    '''
    Ensures a block device is clean.  That is:
        - unmounted
        - any lvm volume groups are deactivated
        - any lvm physical device signatures removed
        - partition table wiped

    :param block_device: str: Full path to block device to clean.
    '''
    for mp, d in mounts():
        if d == block_device:
            juju_log('clean_storage(): %s is mounted @ %s, unmounting.' %
                     (d, mp), level=INFO)
            umount(mp, persist=True)

    if is_lvm_physical_volume(block_device):
        deactivate_lvm_volume_group(block_device)
        remove_lvm_physical_volume(block_device)
    else:
        zap_disk(block_device)


def is_ip(address):
    """
    Returns True if address is a valid IP address.
    """
    try:
        # Test to see if already an IPv4 address
        socket.inet_aton(address)
        return True
    except socket.error:
        return False


def ns_query(address):
    try:
        import dns.resolver
    except ImportError:
        apt_install('python-dnspython')
        import dns.resolver

    if isinstance(address, dns.name.Name):
        rtype = 'PTR'
    elif isinstance(address, six.string_types):
        rtype = 'A'
    else:
        return None

    answers = dns.resolver.query(address, rtype)
    if answers:
        return str(answers[0])
    return None


def get_host_ip(hostname):
    """
    Resolves the IP for a given hostname, or returns
    the input if it is already an IP.
    """
    if is_ip(hostname):
        return hostname

    return ns_query(hostname)


def get_hostname(address, fqdn=True):
    """
    Resolves hostname for given IP, or returns the input
    if it is already a hostname.
    """
    if is_ip(address):
        try:
            import dns.reversename
        except ImportError:
            apt_install('python-dnspython')
            import dns.reversename

        rev = dns.reversename.from_address(address)
        result = ns_query(rev)
        if not result:
            return None
    else:
        result = address

    if fqdn:
        # strip trailing .
        if result.endswith('.'):
            return result[:-1]
        else:
            return result
    else:
        return result.split('.')[0]


def get_matchmaker_map(mm_file='/etc/oslo/matchmaker_ring.json'):
    mm_map = {}
    if os.path.isfile(mm_file):
        with open(mm_file, 'r') as f:
            mm_map = json.load(f)
    return mm_map


def sync_db_with_multi_ipv6_addresses(database, database_user,
                                      relation_prefix=None):
    hosts = get_ipv6_addr(dynamic_only=False)

    kwargs = {'database': database,
              'username': database_user,
              'hostname': json.dumps(hosts)}

    if relation_prefix:
        for key in list(kwargs.keys()):
            kwargs["%s_%s" % (relation_prefix, key)] = kwargs[key]
            del kwargs[key]

    for rid in relation_ids('shared-db'):
        relation_set(relation_id=rid, **kwargs)


def os_requires_version(ostack_release, pkg):
    """
    Decorator for hook to specify minimum supported release
    """
    def wrap(f):
        @wraps(f)
        def wrapped_f(*args):
            if os_release(pkg) < ostack_release:
                raise Exception("This hook is not supported on releases"
                                " before %s" % ostack_release)
            f(*args)
        return wrapped_f
    return wrap


def git_install_requested():
    """Returns true if openstack-origin-git is specified."""
    return config('openstack-origin-git') != "None"


requirements_dir = None


def git_clone_and_install(file_name, core_project):
    """Clone/install all OpenStack repos specified in yaml config file."""
    global requirements_dir

    if file_name == "None":
        return

    yaml_file = os.path.join(charm_dir(), file_name)

    # clone/install the requirements project first
    installed = _git_clone_and_install_subset(yaml_file,
                                              whitelist=['requirements'])
    if 'requirements' not in installed:
        error_out('requirements git repository must be specified')

    # clone/install all other projects except requirements and the core project
    blacklist = ['requirements', core_project]
    _git_clone_and_install_subset(yaml_file, blacklist=blacklist,
                                  update_requirements=True)

    # clone/install the core project
    whitelist = [core_project]
    installed = _git_clone_and_install_subset(yaml_file, whitelist=whitelist,
                                              update_requirements=True)
    if core_project not in installed:
        error_out('{} git repository must be specified'.format(core_project))


def _git_clone_and_install_subset(yaml_file, whitelist=[], blacklist=[],
                                  update_requirements=False):
    """Clone/install subset of OpenStack repos specified in yaml config file."""
    global requirements_dir
    installed = []

    with open(yaml_file, 'r') as fd:
        projects = yaml.load(fd)
        for proj, val in projects.items():
            # The project subset is chosen based on the following 3 rules:
            # 1) If project is in blacklist, we don't clone/install it, period.
            # 2) If whitelist is empty, we clone/install everything else.
            # 3) If whitelist is not empty, we clone/install everything in the
            #    whitelist.
            if proj in blacklist:
                continue
            if whitelist and proj not in whitelist:
                continue
            repo = val['repository']
            branch = val['branch']
            repo_dir = _git_clone_and_install_single(repo, branch,
                                                     update_requirements)
            if proj == 'requirements':
                requirements_dir = repo_dir
            installed.append(proj)
    return installed


def _git_clone_and_install_single(repo, branch, update_requirements=False):
    """Clone and install a single git repository."""
    dest_parent_dir = "/mnt/openstack-git/"
    dest_dir = os.path.join(dest_parent_dir, os.path.basename(repo))

    if not os.path.exists(dest_parent_dir):
        juju_log('Host dir not mounted at {}. '
                 'Creating directory there instead.'.format(dest_parent_dir))
        os.mkdir(dest_parent_dir)

    if not os.path.exists(dest_dir):
        juju_log('Cloning git repo: {}, branch: {}'.format(repo, branch))
        repo_dir = install_remote(repo, dest=dest_parent_dir, branch=branch)
    else:
        repo_dir = dest_dir

    if update_requirements:
        if not requirements_dir:
            error_out('requirements repo must be cloned before '
                      'updating from global requirements.')
        _git_update_requirements(repo_dir, requirements_dir)

    juju_log('Installing git repo from dir: {}'.format(repo_dir))
    pip_install(repo_dir)

    return repo_dir


def _git_update_requirements(package_dir, reqs_dir):
    """Update from global requirements.

       Update an OpenStack git directory's requirements.txt and
       test-requirements.txt from global-requirements.txt."""
    orig_dir = os.getcwd()
    os.chdir(reqs_dir)
    cmd = "python update.py {}".format(package_dir)
    try:
        subprocess.check_call(cmd.split(' '))
    except subprocess.CalledProcessError:
        package = os.path.basename(package_dir)
        error_out("Error updating {} from global-requirements.txt".format(package))
    os.chdir(orig_dir)<|MERGE_RESOLUTION|>--- conflicted
+++ resolved
@@ -148,18 +148,8 @@
 def get_os_codename_package(package, fatal=True):
     '''Derive OpenStack release codename from an installed package.'''
     import apt_pkg as apt
-<<<<<<< HEAD
-    apt.init()
-
-    # Tell apt to build an in-memory cache to prevent race conditions (if
-    # another process is already building the cache).
-    apt.config.set("Dir::Cache::pkgcache", "")
-
-    cache = apt.Cache()
-=======
 
     cache = apt_cache()
->>>>>>> 45148a0e
 
     try:
         pkg = cache[package]
