--- conflicted
+++ resolved
@@ -469,8 +469,6 @@
         return result.split('.')[0]
 
 
-<<<<<<< HEAD
-=======
 def get_matchmaker_map(mm_file='/etc/oslo/matchmaker_ring.json'):
     mm_map = {}
     if os.path.isfile(mm_file):
@@ -479,7 +477,6 @@
     return mm_map
 
 
->>>>>>> df67b2d9
 def sync_db_with_multi_ipv6_addresses(database, database_user,
                                       relation_prefix=None):
     hosts = get_ipv6_addr(dynamic_only=False)
@@ -495,9 +492,6 @@
             del kwargs[key]
 
     for rid in relation_ids('shared-db'):
-<<<<<<< HEAD
-        relation_set(relation_id=rid, **kwargs)
-=======
         relation_set(relation_id=rid, **kwargs)
 
 
@@ -513,5 +507,4 @@
                                 " before %s" % ostack_release)
             f(*args)
         return wrapped_f
-    return wrap
->>>>>>> df67b2d9
+    return wrap