--- conflicted
+++ resolved
@@ -284,15 +284,9 @@
 
 
 def ensure_ceph_storage(service, pool, rbd_img, sizemb, mount_point,
-<<<<<<< HEAD
-                        blk_device, fstype, system_services=[]):
-    """
-    NOTE: This function must only be called from a single service unit for
-=======
                         blk_device, fstype, system_services=[],
                         replicas=3):
     """NOTE: This function must only be called from a single service unit for
->>>>>>> ace5905f
     the same rbd_img otherwise data loss will occur.
 
     Ensures given pool and RBD image exists, is mapped to a block device,
