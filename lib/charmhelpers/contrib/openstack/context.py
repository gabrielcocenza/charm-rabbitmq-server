--- conflicted
+++ resolved
@@ -189,22 +189,19 @@
 
         for rid in relation_ids('identity-service'):
             for unit in related_units(rid):
+                rdata = relation_get(rid=rid, unit=unit)
                 ctxt = {
-                    'service_port': relation_get('service_port', rid=rid,
-                                                 unit=unit),
-                    'service_host': relation_get('service_host', rid=rid,
-                                                 unit=unit),
-                    'auth_host': relation_get('auth_host', rid=rid, unit=unit),
-                    'auth_port': relation_get('auth_port', rid=rid, unit=unit),
-                    'admin_tenant_name': relation_get('service_tenant',
-                                                      rid=rid, unit=unit),
-                    'admin_user': relation_get('service_username', rid=rid,
-                                               unit=unit),
-                    'admin_password': relation_get('service_password', rid=rid,
-                                                   unit=unit),
-                    # XXX: Hard-coded http.
-                    'service_protocol': 'http',
-                    'auth_protocol': 'http',
+                    'service_port': rdata.get('service_port'),
+                    'service_host': rdata.get('service_host'),
+                    'auth_host': rdata.get('auth_host'),
+                    'auth_port': rdata.get('auth_port'),
+                    'admin_tenant_name': rdata.get('service_tenant'),
+                    'admin_user': rdata.get('service_username'),
+                    'admin_password': rdata.get('service_password'),
+                    'service_protocol':
+                    rdata.get('service_protocol') or 'http',
+                    'auth_protocol':
+                    rdata.get('auth_protocol') or 'http',
                 }
                 if context_complete(ctxt):
                     return ctxt
@@ -435,6 +432,8 @@
             'private_address': unit_get('private-address'),
             'endpoints': []
         }
+        if is_clustered():
+            ctxt['private_address'] = config('vip')
         for api_port in self.external_ports:
             ext_port = determine_apache_port(api_port)
             int_port = determine_api_port(api_port)
@@ -655,10 +654,7 @@
 
 
 class SyslogContext(OSContextGenerator):
-<<<<<<< HEAD
-
-=======
->>>>>>> f633d731
+
     def __call__(self):
         ctxt = {
             'use_syslog': config('use-syslog')
